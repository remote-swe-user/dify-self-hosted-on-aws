import { CpuArchitecture, FargateTaskDefinition, ICluster } from 'aws-cdk-lib/aws-ecs';
import { Construct } from 'constructs';
import { CfnOutput, Duration, Stack, aws_ecs as ecs } from 'aws-cdk-lib';
import { Platform } from 'aws-cdk-lib/aws-ecr-assets';
import { AccessKey, ManagedPolicy, PolicyStatement, User } from 'aws-cdk-lib/aws-iam';
import { Postgres } from '../postgres';
import { Redis } from '../redis';
import { IBucket } from 'aws-cdk-lib/aws-s3';
import { Secret } from 'aws-cdk-lib/aws-secretsmanager';
import { join } from 'path';
import { IAlb } from '../alb';
import { IRepository, Repository } from 'aws-cdk-lib/aws-ecr';
import { getAdditionalEnvironmentVariables, getAdditionalSecretVariables } from './environment-variables';
import { EnvironmentProps } from '../../environment-props';
import { EmailService } from '../email';

export interface ApiServiceProps {
  cluster: ICluster;
  alb: IAlb;

  postgres: Postgres;
  redis: Redis;
  storageBucket: IBucket;
  email?: EmailService;

  imageTag: string;
  sandboxImageTag: string;
  allowAnySyscalls: boolean;

  /**
   * If true, enable debug outputs
   * @default false
   */
  debug?: boolean;

  customRepository?: IRepository;

  additionalEnvironmentVariables: EnvironmentProps['additionalEnvironmentVariables'];

<<<<<<< HEAD
  autoMigration: boolean;
=======
  useFargateSpot: boolean;
>>>>>>> 5450405a
}

export class ApiService extends Construct {
  constructor(scope: Construct, id: string, props: ApiServiceProps) {
    super(scope, id);

    const { cluster, alb, postgres, redis, storageBucket, email, debug = false, customRepository } = props;
    const port = 5001;
    const volumeName = 'sandbox';

    const taskDefinition = new FargateTaskDefinition(this, 'Task', {
      cpu: 1024,
      memoryLimitMiB: 2048, // We got OOM frequently when RAM=512MB
      runtimePlatform: { cpuArchitecture: CpuArchitecture.X86_64 },
      volumes: [
        {
          name: volumeName,
        },
      ],
    });

    const encryptionSecret = new Secret(this, 'EncryptionSecret', {
      generateSecretString: {
        passwordLength: 42,
      },
    });

    taskDefinition.addContainer('Main', {
      image: customRepository
        ? ecs.ContainerImage.fromEcrRepository(customRepository, `dify-api_${props.imageTag}`)
        : ecs.ContainerImage.fromRegistry(`langgenius/dify-api:${props.imageTag}`),
      // https://docs.dify.ai/getting-started/install-self-hosted/environments
      environment: {
        MODE: 'api',
        // The log level for the application. Supported values are `DEBUG`, `INFO`, `WARNING`, `ERROR`, `CRITICAL`
        LOG_LEVEL: debug ? 'DEBUG' : 'ERROR',
        // enable DEBUG mode to output more logs
        DEBUG: debug ? 'true' : 'false',

        // The base URL of console application web frontend, refers to the Console base URL of WEB service if console domain is
        // different from api or web app domain.
        CONSOLE_WEB_URL: alb.url,
        // The base URL of console application api server, refers to the Console base URL of WEB service if console domain is different from api or web app domain.
        CONSOLE_API_URL: alb.url,
        // The URL prefix for Service API endpoints, refers to the base URL of the current API service if api domain is different from console domain.
        SERVICE_API_URL: alb.url,
        // The URL prefix for Web APP frontend, refers to the Web App base URL of WEB service if web app domain is different from console or api domain.
        APP_WEB_URL: alb.url,

        // Enable pessimistic disconnect handling for recover from Aurora automatic pause
        // https://docs.sqlalchemy.org/en/20/core/pooling.html#disconnect-handling-pessimistic
        SQLALCHEMY_POOL_PRE_PING: 'True',

        // The configurations of redis connection.
        REDIS_HOST: redis.endpoint,
        REDIS_PORT: redis.port.toString(),
        REDIS_USE_SSL: 'true',
        REDIS_DB: '0',

        // Specifies the allowed origins for cross-origin requests to the Web API, e.g. https://dify.app or * for all origins.
        WEB_API_CORS_ALLOW_ORIGINS: '*',
        // Specifies the allowed origins for cross-origin requests to the console API, e.g. https://cloud.dify.ai or * for all origins.
        CONSOLE_CORS_ALLOW_ORIGINS: '*',

        // The type of storage to use for storing user files.
        STORAGE_TYPE: 's3',
        S3_BUCKET_NAME: storageBucket.bucketName,
        S3_REGION: Stack.of(storageBucket).region,
        S3_USE_AWS_MANAGED_IAM: 'true',

        // postgres settings. the credentials are in secrets property.
        DB_DATABASE: postgres.databaseName,

        // pgvector configurations
        VECTOR_STORE: 'pgvector',
        PGVECTOR_DATABASE: postgres.pgVectorDatabaseName,

        // The sandbox service endpoint.
        CODE_EXECUTION_ENDPOINT: 'http://localhost:8194',

        PLUGIN_DAEMON_URL: 'http://localhost:5002',

        MARKETPLACE_API_URL: 'https://marketplace.dify.ai',
        MARKETPLACE_URL: 'https://marketplace.dify.ai',

        ...(email
          ? {
              MAIL_TYPE: 'smtp',
              SMTP_SERVER: email.serverAddress,
              SMTP_PORT: email.serverPort,
              SMTP_USE_TLS: 'true',
              MAIL_DEFAULT_SEND_FROM: `no-reply@${email.domainName}`,
            }
          : {}),

        ...getAdditionalEnvironmentVariables(this, 'api', props.additionalEnvironmentVariables),
      },
      logging: ecs.LogDriver.awsLogs({
        streamPrefix: 'log',
      }),
      portMappings: [{ containerPort: port }],
      secrets: {
        // The configurations of postgres database connection.
        // It is consistent with the configuration in the 'db' service below.
        DB_USERNAME: ecs.Secret.fromSecretsManager(postgres.secret, 'username'),
        DB_HOST: ecs.Secret.fromSecretsManager(postgres.secret, 'host'),
        DB_PORT: ecs.Secret.fromSecretsManager(postgres.secret, 'port'),
        DB_PASSWORD: ecs.Secret.fromSecretsManager(postgres.secret, 'password'),
        PGVECTOR_USER: ecs.Secret.fromSecretsManager(postgres.secret, 'username'),
        PGVECTOR_HOST: ecs.Secret.fromSecretsManager(postgres.secret, 'host'),
        PGVECTOR_PORT: ecs.Secret.fromSecretsManager(postgres.secret, 'port'),
        PGVECTOR_PASSWORD: ecs.Secret.fromSecretsManager(postgres.secret, 'password'),
        REDIS_PASSWORD: ecs.Secret.fromSecretsManager(redis.secret),
        CELERY_BROKER_URL: ecs.Secret.fromSsmParameter(redis.brokerUrl),
        SECRET_KEY: ecs.Secret.fromSecretsManager(encryptionSecret),
        CODE_EXECUTION_API_KEY: ecs.Secret.fromSecretsManager(encryptionSecret), // is it ok to reuse this?
        INNER_API_KEY_FOR_PLUGIN: ecs.Secret.fromSecretsManager(encryptionSecret), // is it ok to reuse this?
        PLUGIN_API_KEY: ecs.Secret.fromSecretsManager(encryptionSecret), // is it ok to reuse this?
        ...(email
          ? {
              SMTP_USERNAME: ecs.Secret.fromSecretsManager(email.smtpCredentials, 'username'),
              SMTP_PASSWORD: ecs.Secret.fromSecretsManager(email.smtpCredentials, 'password'),
            }
          : {}),

        ...getAdditionalSecretVariables(this, 'api', props.additionalEnvironmentVariables),
      },
      healthCheck: {
        command: ['CMD-SHELL', `curl -f http://localhost:${port}/health || exit 1`],
        interval: Duration.seconds(15),
        startPeriod: Duration.seconds(90),
        timeout: Duration.seconds(5),
        retries: 10,
      },
    });

    taskDefinition.addContainer('Worker', {
      image: customRepository
        ? ecs.ContainerImage.fromEcrRepository(customRepository, `dify-api_${props.imageTag}`)
        : ecs.ContainerImage.fromRegistry(`langgenius/dify-api:${props.imageTag}`),
      environment: {
        MODE: 'worker',
        // The log level for the application. Supported values are `DEBUG`, `INFO`, `WARNING`, `ERROR`, `CRITICAL`
        LOG_LEVEL: debug ? 'DEBUG' : 'ERROR',
        // enable DEBUG mode to output more logs
        DEBUG: debug ? 'true' : 'false',

        CONSOLE_WEB_URL: alb.url,
        CONSOLE_API_URL: alb.url,
        SERVICE_API_URL: alb.url,
        APP_WEB_URL: alb.url,

        // When enabled, migrations will be executed prior to application startup and the application will start after the migrations have completed.
        MIGRATION_ENABLED: props.autoMigration ? 'true' : 'false',

        // Enable pessimistic disconnect handling for recover from Aurora automatic pause
        SQLALCHEMY_POOL_PRE_PING: 'True',

        // The configurations of redis connection.
        REDIS_HOST: redis.endpoint,
        REDIS_PORT: redis.port.toString(),
        REDIS_USE_SSL: 'true',
        REDIS_DB: '0',

        // The S3 storage configurations, only available when STORAGE_TYPE is `s3`.
        STORAGE_TYPE: 's3',
        S3_BUCKET_NAME: storageBucket.bucketName,
        S3_REGION: Stack.of(storageBucket).region,

        DB_DATABASE: postgres.databaseName,
        // pgvector configurations
        VECTOR_STORE: 'pgvector',
        PGVECTOR_DATABASE: postgres.pgVectorDatabaseName,

        PLUGIN_API_URL: 'http://localhost:5002',

        MARKETPLACE_API_URL: 'https://marketplace.dify.ai',
        MARKETPLACE_URL: 'https://marketplace.dify.ai',
        ...(email
          ? {
              MAIL_TYPE: 'smtp',
              SMTP_SERVER: email.serverAddress,
              SMTP_PORT: email.serverPort,
              SMTP_USE_TLS: 'true',
              MAIL_DEFAULT_SEND_FROM: `no-reply@${email.domainName}`,
            }
          : {}),

        ...getAdditionalEnvironmentVariables(this, 'worker', props.additionalEnvironmentVariables),
      },
      logging: ecs.LogDriver.awsLogs({
        streamPrefix: 'log',
      }),
      secrets: {
        DB_USERNAME: ecs.Secret.fromSecretsManager(postgres.secret, 'username'),
        DB_HOST: ecs.Secret.fromSecretsManager(postgres.secret, 'host'),
        DB_PORT: ecs.Secret.fromSecretsManager(postgres.secret, 'port'),
        DB_PASSWORD: ecs.Secret.fromSecretsManager(postgres.secret, 'password'),
        PGVECTOR_USER: ecs.Secret.fromSecretsManager(postgres.secret, 'username'),
        PGVECTOR_HOST: ecs.Secret.fromSecretsManager(postgres.secret, 'host'),
        PGVECTOR_PORT: ecs.Secret.fromSecretsManager(postgres.secret, 'port'),
        PGVECTOR_PASSWORD: ecs.Secret.fromSecretsManager(postgres.secret, 'password'),
        REDIS_PASSWORD: ecs.Secret.fromSecretsManager(redis.secret),
        CELERY_BROKER_URL: ecs.Secret.fromSsmParameter(redis.brokerUrl),
        SECRET_KEY: ecs.Secret.fromSecretsManager(encryptionSecret),
        PLUGIN_API_KEY: ecs.Secret.fromSecretsManager(encryptionSecret),
        ...(email
          ? {
              SMTP_USERNAME: ecs.Secret.fromSecretsManager(email.smtpCredentials, 'username'),
              SMTP_PASSWORD: ecs.Secret.fromSecretsManager(email.smtpCredentials, 'password'),
            }
          : {}),

        ...getAdditionalSecretVariables(this, 'worker', props.additionalEnvironmentVariables),
      },
    });

    const sandboxFileContainer = taskDefinition.addContainer('SandboxFileMount', {
      image: ecs.ContainerImage.fromAsset(join(__dirname, 'docker', 'sandbox'), {
        platform: Platform.LINUX_AMD64,
        buildArgs: {
          DISABLE_PYTHON_DEPENDENCIES: 'false',
        },
      }),
      essential: false,
    });

    const sandboxContainer = taskDefinition.addContainer('Sandbox', {
      image: customRepository
        ? ecs.ContainerImage.fromEcrRepository(customRepository, `dify-sandbox_${props.sandboxImageTag}`)
        : ecs.ContainerImage.fromRegistry(`langgenius/dify-sandbox:${props.sandboxImageTag}`),
      environment: {
        GIN_MODE: 'release',
        WORKER_TIMEOUT: '15',
        ENABLE_NETWORK: 'true',
        ...(props.allowAnySyscalls
          ? {
              ALLOWED_SYSCALLS: Array(457)
                .fill(0)
                .map((_, i) => i)
                .join(','),
            }
          : {}),
        ...getAdditionalEnvironmentVariables(this, 'sandbox', props.additionalEnvironmentVariables),
      },
      logging: ecs.LogDriver.awsLogs({
        streamPrefix: 'log',
      }),
      portMappings: [{ containerPort: 8194 }],
      secrets: {
        API_KEY: ecs.Secret.fromSecretsManager(encryptionSecret),
        ...getAdditionalSecretVariables(this, 'sandbox', props.additionalEnvironmentVariables),
      },
    });

    sandboxFileContainer.addMountPoints({
      containerPath: '/dependencies',
      sourceVolume: volumeName,
      readOnly: false,
    });
    sandboxContainer.addMountPoints({
      containerPath: '/dependencies',
      sourceVolume: volumeName,
      readOnly: true,
    });
    sandboxContainer.addContainerDependencies({
      container: sandboxFileContainer,
      condition: ecs.ContainerDependencyCondition.COMPLETE,
    });

    const user = new User(this, 'PluginUser', {});
    const accessKey = new AccessKey(this, 'AccessKey', { user });
    storageBucket.grantReadWrite(user);

    taskDefinition.addContainer('PluginDaemon', {
      image: ecs.ContainerImage.fromEcrRepository(Repository.fromRepositoryName(this, 'Repo', 'misc'), 'dp3'),
      // image: ecs.ContainerImage.fromRegistry(`langgenius/dify-plugin-daemon:main-local`),
      environment: {
        GIN_MODE: 'release',

        // The configurations of redis connection.
        REDIS_HOST: redis.endpoint,
        REDIS_PORT: redis.port.toString(),
        REDIS_USE_SSL: 'true',

        DB_DATABASE: 'dify_plugin',
        DB_SSL_MODE: 'disable',

        SERVER_PORT: '5002',

        // AWS_ACCESS_KEY: accessKey.accessKeyId,
        // AWS_SECRET_KEY: accessKey.secretAccessKey.unsafeUnwrap(),
        AWS_REGION: Stack.of(this).region,

        // TODO: set this to aws_s3 for persistence
        PLUGIN_STORAGE_TYPE: 'aws_s3',
        PLUGIN_STORAGE_OSS_BUCKET: storageBucket.bucketName,
        PLUGIN_INSTALLED_PATH: 'plugins',
        PLUGIN_MAX_EXECUTION_TIMEOUT: '600',
        MAX_PLUGIN_PACKAGE_SIZE: '52428800',
        MAX_BUNDLE_PACKAGE_SIZE: '52428800',
        PLUGIN_REMOTE_INSTALLING_ENABLED: 'false',
        // PLUGIN_REMOTE_INSTALLING_HOST: 'localhost',
        // PLUGIN_REMOTE_INSTALLING_PORT: port.toString(),

        ROUTINE_POOL_SIZE: '10000',
        LIFETIME_COLLECTION_HEARTBEAT_INTERVAL: '5',
        LIFETIME_COLLECTION_GC_INTERVAL: '60',
        LIFETIME_STATE_GC_INTERVAL: '300',
        DIFY_INVOCATION_CONNECTION_IDLE_TIMEOUT: '120',
        PYTHON_ENV_INIT_TIMEOUT: '120',
        DIFY_INNER_API_URL: 'http://localhost:5001',
        PLUGIN_WORKING_PATH: '/app/storage/cwd',
        FORCE_VERIFYING_SIGNATURE: 'true',
      },
      secrets: {
        DB_USERNAME: ecs.Secret.fromSecretsManager(postgres.secret, 'username'),
        DB_HOST: ecs.Secret.fromSecretsManager(postgres.secret, 'host'),
        DB_PORT: ecs.Secret.fromSecretsManager(postgres.secret, 'port'),
        DB_PASSWORD: ecs.Secret.fromSecretsManager(postgres.secret, 'password'),
        PGVECTOR_USER: ecs.Secret.fromSecretsManager(postgres.secret, 'username'),
        PGVECTOR_HOST: ecs.Secret.fromSecretsManager(postgres.secret, 'host'),
        PGVECTOR_PORT: ecs.Secret.fromSecretsManager(postgres.secret, 'port'),
        PGVECTOR_PASSWORD: ecs.Secret.fromSecretsManager(postgres.secret, 'password'),
        REDIS_PASSWORD: ecs.Secret.fromSecretsManager(redis.secret),
        CELERY_BROKER_URL: ecs.Secret.fromSsmParameter(redis.brokerUrl),
        DIFY_INNER_API_KEY: ecs.Secret.fromSecretsManager(encryptionSecret), // is it ok to reuse this?
        SERVER_KEY: ecs.Secret.fromSecretsManager(encryptionSecret), // is it ok to reuse this?
      },
      logging: ecs.LogDriver.awsLogs({
        streamPrefix: 'log',
      }),
      portMappings: [{ containerPort: 5002 }],
    });

    taskDefinition.addContainer('ExternalKnowledgeBaseAPI', {
      image: ecs.ContainerImage.fromAsset(join(__dirname, 'docker', 'external-knowledge-api'), {
        platform: Platform.LINUX_AMD64,
        buildArgs: {
          DIFY_VERSION: props.sandboxImageTag,
        },
      }),
      environment: {
        BEARER_TOKEN: 'dummy-key',
        BEDROCK_REGION: 'us-west-2',
      },
      logging: ecs.LogDriver.awsLogs({
        streamPrefix: 'log',
      }),
      portMappings: [{ containerPort: 8000 }],
    });
    storageBucket.grantReadWrite(taskDefinition.taskRole);

    taskDefinition.taskRole.addToPrincipalPolicy(
      new PolicyStatement({
        actions: [
          'bedrock:InvokeModel',
          'bedrock:InvokeModelWithResponseStream',
          'bedrock:Rerank',
          'bedrock:Retrieve',
          'bedrock:RetrieveAndGenerate',
        ],
        resources: ['*'],
      }),
    );

    const service = new ecs.FargateService(this, 'FargateService', {
      cluster,
      taskDefinition,
      capacityProviderStrategies: [
        {
          capacityProvider: 'FARGATE',
          weight: props.useFargateSpot ? 0 : 1,
        },
        {
          capacityProvider: 'FARGATE_SPOT',
          weight: props.useFargateSpot ? 1 : 0,
        },
      ],
      enableExecuteCommand: true,
      minHealthyPercent: 100,
    });

    postgres.connections.allowDefaultPortFrom(service);
    redis.connections.allowDefaultPortFrom(service);

    const paths = ['/console/api', '/api', '/v1', '/files'];
    alb.addEcsService('Api', service, port, '/health', [...paths, ...paths.map((p) => `${p}/*`)]);

    new CfnOutput(Stack.of(this), 'ConsoleListTasksCommand', {
      value: `aws ecs list-tasks --region ${Stack.of(this).region} --cluster ${cluster.clusterName} --service-name ${service.serviceName} --desired-status RUNNING`,
    });

    new CfnOutput(Stack.of(this), 'ConsoleConnectToTaskCommand', {
      value: `aws ecs execute-command --region ${Stack.of(this).region} --cluster ${cluster.clusterName} --container Main --interactive --command "bash" --task TASK_ID`,
    });
  }
}<|MERGE_RESOLUTION|>--- conflicted
+++ resolved
@@ -37,11 +37,8 @@
 
   additionalEnvironmentVariables: EnvironmentProps['additionalEnvironmentVariables'];
 
-<<<<<<< HEAD
   autoMigration: boolean;
-=======
   useFargateSpot: boolean;
->>>>>>> 5450405a
 }
 
 export class ApiService extends Construct {
