import { CpuArchitecture, FargateTaskDefinition, ICluster } from 'aws-cdk-lib/aws-ecs';
import { Construct } from 'constructs';
import { Duration, Stack, aws_ecs as ecs } from 'aws-cdk-lib';
import { Platform } from 'aws-cdk-lib/aws-ecr-assets';
import { AccessKey, ManagedPolicy, PolicyStatement, User } from 'aws-cdk-lib/aws-iam';
import { Postgres } from '../postgres';
import { Redis } from '../redis';
import { IBucket } from 'aws-cdk-lib/aws-s3';
import { Secret } from 'aws-cdk-lib/aws-secretsmanager';
import { join } from 'path';
import { IAlb } from '../alb';
<<<<<<< HEAD
import { Repository } from 'aws-cdk-lib/aws-ecr';
=======
import { IRepository } from 'aws-cdk-lib/aws-ecr';
>>>>>>> 994c00d8

export interface ApiServiceProps {
  cluster: ICluster;
  alb: IAlb;

  postgres: Postgres;
  redis: Redis;
  storageBucket: IBucket;

  imageTag: string;
  sandboxImageTag: string;
  allowAnySyscalls: boolean;

  /**
   * If true, enable debug outputs
   * @default false
   */
  debug?: boolean;

  customRepository?: IRepository;
}

export class ApiService extends Construct {
  constructor(scope: Construct, id: string, props: ApiServiceProps) {
    super(scope, id);

    const { cluster, alb, postgres, redis, storageBucket, debug = false, customRepository } = props;
    const port = 5001;
    const volumeName = 'sandbox';

    const taskDefinition = new FargateTaskDefinition(this, 'Task', {
      cpu: 1024,
      memoryLimitMiB: 2048, // We got OOM frequently when RAM=512MB
      runtimePlatform: { cpuArchitecture: CpuArchitecture.X86_64 },
      volumes: [
        {
          name: volumeName,
        },
      ],
    });

    const encryptionSecret = new Secret(this, 'EncryptionSecret', {
      generateSecretString: {
        passwordLength: 42,
      },
    });

    taskDefinition.addContainer('Main', {
      image: customRepository
        ? ecs.ContainerImage.fromEcrRepository(customRepository, `dify-api_${props.imageTag}`)
        : ecs.ContainerImage.fromRegistry(`langgenius/dify-api:${props.imageTag}`),
      // https://docs.dify.ai/getting-started/install-self-hosted/environments
      environment: {
        MODE: 'api',
        // The log level for the application. Supported values are `DEBUG`, `INFO`, `WARNING`, `ERROR`, `CRITICAL`
        LOG_LEVEL: debug ? 'DEBUG' : 'ERROR',
        // enable DEBUG mode to output more logs
        DEBUG: debug ? 'true' : 'false',

        // The base URL of console application web frontend, refers to the Console base URL of WEB service if console domain is
        // different from api or web app domain.
        CONSOLE_WEB_URL: alb.url,
        // The base URL of console application api server, refers to the Console base URL of WEB service if console domain is different from api or web app domain.
        CONSOLE_API_URL: alb.url,
        // The URL prefix for Service API endpoints, refers to the base URL of the current API service if api domain is different from console domain.
        SERVICE_API_URL: alb.url,
        // The URL prefix for Web APP frontend, refers to the Web App base URL of WEB service if web app domain is different from console or api domain.
        APP_WEB_URL: alb.url,

        // Enable pessimistic disconnect handling for recover from Aurora automatic pause
        // https://docs.sqlalchemy.org/en/20/core/pooling.html#disconnect-handling-pessimistic
        SQLALCHEMY_POOL_PRE_PING: 'True',

        // The configurations of redis connection.
        REDIS_HOST: redis.endpoint,
        REDIS_PORT: redis.port.toString(),
        REDIS_USE_SSL: 'true',
        REDIS_DB: '0',

        // Specifies the allowed origins for cross-origin requests to the Web API, e.g. https://dify.app or * for all origins.
        WEB_API_CORS_ALLOW_ORIGINS: '*',
        // Specifies the allowed origins for cross-origin requests to the console API, e.g. https://cloud.dify.ai or * for all origins.
        CONSOLE_CORS_ALLOW_ORIGINS: '*',

        // The type of storage to use for storing user files.
        STORAGE_TYPE: 's3',
        S3_BUCKET_NAME: storageBucket.bucketName,
        S3_REGION: Stack.of(storageBucket).region,
        S3_USE_AWS_MANAGED_IAM: 'true',

        // postgres settings. the credentials are in secrets property.
        DB_DATABASE: postgres.databaseName,

        // pgvector configurations
        VECTOR_STORE: 'pgvector',
        PGVECTOR_DATABASE: postgres.pgVectorDatabaseName,

        // The sandbox service endpoint.
        CODE_EXECUTION_ENDPOINT: 'http://localhost:8194',

        PLUGIN_DAEMON_URL: 'http://localhost:5002',

        MARKETPLACE_API_URL: 'https://marketplace.dify.ai',
        MARKETPLACE_URL: 'https://marketplace.dify.ai',
      },
      logging: ecs.LogDriver.awsLogs({
        streamPrefix: 'log',
      }),
      portMappings: [{ containerPort: port }],
      secrets: {
        // The configurations of postgres database connection.
        // It is consistent with the configuration in the 'db' service below.
        DB_USERNAME: ecs.Secret.fromSecretsManager(postgres.secret, 'username'),
        DB_HOST: ecs.Secret.fromSecretsManager(postgres.secret, 'host'),
        DB_PORT: ecs.Secret.fromSecretsManager(postgres.secret, 'port'),
        DB_PASSWORD: ecs.Secret.fromSecretsManager(postgres.secret, 'password'),
        PGVECTOR_USER: ecs.Secret.fromSecretsManager(postgres.secret, 'username'),
        PGVECTOR_HOST: ecs.Secret.fromSecretsManager(postgres.secret, 'host'),
        PGVECTOR_PORT: ecs.Secret.fromSecretsManager(postgres.secret, 'port'),
        PGVECTOR_PASSWORD: ecs.Secret.fromSecretsManager(postgres.secret, 'password'),
        REDIS_PASSWORD: ecs.Secret.fromSecretsManager(redis.secret),
        CELERY_BROKER_URL: ecs.Secret.fromSsmParameter(redis.brokerUrl),
        SECRET_KEY: ecs.Secret.fromSecretsManager(encryptionSecret),
        CODE_EXECUTION_API_KEY: ecs.Secret.fromSecretsManager(encryptionSecret), // is it ok to reuse this?
        INNER_API_KEY_FOR_PLUGIN: ecs.Secret.fromSecretsManager(encryptionSecret), // is it ok to reuse this?
        PLUGIN_API_KEY: ecs.Secret.fromSecretsManager(encryptionSecret), // is it ok to reuse this?
      },
      healthCheck: {
        command: ['CMD-SHELL', `curl -f http://localhost:${port}/health || exit 1`],
        interval: Duration.seconds(15),
        startPeriod: Duration.seconds(60),
        timeout: Duration.seconds(5),
        retries: 5,
      },
    });

    taskDefinition.addContainer('Worker', {
      image: customRepository
        ? ecs.ContainerImage.fromEcrRepository(customRepository, `dify-api_${props.imageTag}`)
        : ecs.ContainerImage.fromRegistry(`langgenius/dify-api:${props.imageTag}`),
      environment: {
        MODE: 'worker',
        // The log level for the application. Supported values are `DEBUG`, `INFO`, `WARNING`, `ERROR`, `CRITICAL`
        LOG_LEVEL: debug ? 'DEBUG' : 'ERROR',
        // enable DEBUG mode to output more logs
        DEBUG: debug ? 'true' : 'false',

        // When enabled, migrations will be executed prior to application startup and the application will start after the migrations have completed.
        MIGRATION_ENABLED: 'true',

        // Enable pessimistic disconnect handling for recover from Aurora automatic pause
        SQLALCHEMY_POOL_PRE_PING: 'True',

        // The configurations of redis connection.
        REDIS_HOST: redis.endpoint,
        REDIS_PORT: redis.port.toString(),
        REDIS_USE_SSL: 'true',
        REDIS_DB: '0',

        // The S3 storage configurations, only available when STORAGE_TYPE is `s3`.
        STORAGE_TYPE: 's3',
        S3_BUCKET_NAME: storageBucket.bucketName,
        S3_REGION: Stack.of(storageBucket).region,

        DB_DATABASE: postgres.databaseName,
        // pgvector configurations
        VECTOR_STORE: 'pgvector',
        PGVECTOR_DATABASE: postgres.pgVectorDatabaseName,

        PLUGIN_API_URL: 'http://localhost:5002',

        MARKETPLACE_API_URL: 'https://marketplace.dify.ai',
        MARKETPLACE_URL: 'https://marketplace.dify.ai',
      },
      logging: ecs.LogDriver.awsLogs({
        streamPrefix: 'log',
      }),
      secrets: {
        DB_USERNAME: ecs.Secret.fromSecretsManager(postgres.secret, 'username'),
        DB_HOST: ecs.Secret.fromSecretsManager(postgres.secret, 'host'),
        DB_PORT: ecs.Secret.fromSecretsManager(postgres.secret, 'port'),
        DB_PASSWORD: ecs.Secret.fromSecretsManager(postgres.secret, 'password'),
        PGVECTOR_USER: ecs.Secret.fromSecretsManager(postgres.secret, 'username'),
        PGVECTOR_HOST: ecs.Secret.fromSecretsManager(postgres.secret, 'host'),
        PGVECTOR_PORT: ecs.Secret.fromSecretsManager(postgres.secret, 'port'),
        PGVECTOR_PASSWORD: ecs.Secret.fromSecretsManager(postgres.secret, 'password'),
        REDIS_PASSWORD: ecs.Secret.fromSecretsManager(redis.secret),
        CELERY_BROKER_URL: ecs.Secret.fromSsmParameter(redis.brokerUrl),
        SECRET_KEY: ecs.Secret.fromSecretsManager(encryptionSecret),
        PLUGIN_API_KEY: ecs.Secret.fromSecretsManager(encryptionSecret),
      },
    });

    const sandboxFileContainer = taskDefinition.addContainer('SandboxFileMount', {
      image: ecs.ContainerImage.fromAsset(join(__dirname, 'docker', 'sandbox'), {
        platform: Platform.LINUX_AMD64,
        buildArgs: {
          DISABLE_PYTHON_DEPENDENCIES: 'false',
        },
      }),
      essential: false,
    });

    const sandboxContainer = taskDefinition.addContainer('Sandbox', {
      image: customRepository
        ? ecs.ContainerImage.fromEcrRepository(customRepository, `dify-sandbox_${props.sandboxImageTag}`)
        : ecs.ContainerImage.fromRegistry(`langgenius/dify-sandbox:${props.sandboxImageTag}`),
      environment: {
        GIN_MODE: 'release',
        WORKER_TIMEOUT: '15',
        ENABLE_NETWORK: 'true',
        ...(props.allowAnySyscalls
          ? {
              ALLOWED_SYSCALLS: Array(457)
                .fill(0)
                .map((_, i) => i)
                .join(','),
            }
          : {}),
      },
      logging: ecs.LogDriver.awsLogs({
        streamPrefix: 'log',
      }),
      portMappings: [{ containerPort: 8194 }],
      secrets: {
        API_KEY: ecs.Secret.fromSecretsManager(encryptionSecret),
      },
    });

    sandboxFileContainer.addMountPoints({
      containerPath: '/dependencies',
      sourceVolume: volumeName,
      readOnly: false,
    });
    sandboxContainer.addMountPoints({
      containerPath: '/dependencies',
      sourceVolume: volumeName,
      readOnly: true,
    });
    sandboxContainer.addContainerDependencies({
      container: sandboxFileContainer,
      condition: ecs.ContainerDependencyCondition.COMPLETE,
    });

    const user = new User(this, 'PluginUser', {});
    const accessKey = new AccessKey(this, 'AccessKey', { user });
    storageBucket.grantReadWrite(user);

    taskDefinition.addContainer('PluginDaemon', {
      image: ecs.ContainerImage.fromEcrRepository(Repository.fromRepositoryName(this, 'Repo', 'misc'), 'dp2'),
      // image: ecs.ContainerImage.fromRegistry(`langgenius/dify-plugin-daemon:main-local`),
      environment: {
        GIN_MODE: 'release',

        // The configurations of redis connection.
        REDIS_HOST: redis.endpoint,
        REDIS_PORT: redis.port.toString(),
        REDIS_USE_SSL: 'true',

        DB_DATABASE: 'dify_plugin',
        DB_SSL_MODE: 'disable',

        SERVER_PORT: '5002',

        // AWS_ACCESS_KEY: accessKey.accessKeyId,
        // AWS_SECRET_KEY: accessKey.secretAccessKey.unsafeUnwrap(),
        AWS_REGION: Stack.of(this).region,

        // TODO: set this to aws_s3 for persistence
        PLUGIN_STORAGE_TYPE: 'aws_s3',
        PLUGIN_STORAGE_OSS_BUCKET: storageBucket.bucketName,
        PLUGIN_INSTALLED_PATH: 'plugins',
        PLUGIN_MAX_EXECUTION_TIMEOUT: '600',
        MAX_PLUGIN_PACKAGE_SIZE: '52428800',
        MAX_BUNDLE_PACKAGE_SIZE: '52428800',
        PLUGIN_REMOTE_INSTALLING_ENABLED: 'false',
        // PLUGIN_REMOTE_INSTALLING_HOST: 'localhost',
        // PLUGIN_REMOTE_INSTALLING_PORT: port.toString(),

        ROUTINE_POOL_SIZE: '10000',
        LIFETIME_COLLECTION_HEARTBEAT_INTERVAL: '5',
        LIFETIME_COLLECTION_GC_INTERVAL: '60',
        LIFETIME_STATE_GC_INTERVAL: '300',
        DIFY_INVOCATION_CONNECTION_IDLE_TIMEOUT: '120',
        PYTHON_ENV_INIT_TIMEOUT: '120',
        DIFY_INNER_API_URL: 'http://localhost:5001',
        PLUGIN_WORKING_PATH: '/app/storage/cwd',
        FORCE_VERIFYING_SIGNATURE: 'true',
      },
      secrets: {
        DB_USERNAME: ecs.Secret.fromSecretsManager(postgres.secret, 'username'),
        DB_HOST: ecs.Secret.fromSecretsManager(postgres.secret, 'host'),
        DB_PORT: ecs.Secret.fromSecretsManager(postgres.secret, 'port'),
        DB_PASSWORD: ecs.Secret.fromSecretsManager(postgres.secret, 'password'),
        PGVECTOR_USER: ecs.Secret.fromSecretsManager(postgres.secret, 'username'),
        PGVECTOR_HOST: ecs.Secret.fromSecretsManager(postgres.secret, 'host'),
        PGVECTOR_PORT: ecs.Secret.fromSecretsManager(postgres.secret, 'port'),
        PGVECTOR_PASSWORD: ecs.Secret.fromSecretsManager(postgres.secret, 'password'),
        REDIS_PASSWORD: ecs.Secret.fromSecretsManager(redis.secret),
        CELERY_BROKER_URL: ecs.Secret.fromSsmParameter(redis.brokerUrl),
        SECRET_KEY: ecs.Secret.fromSecretsManager(encryptionSecret),
        CODE_EXECUTION_API_KEY: ecs.Secret.fromSecretsManager(encryptionSecret), // is it ok to reuse this?
        DIFY_INNER_API_KEY: ecs.Secret.fromSecretsManager(encryptionSecret), // is it ok to reuse this?
        SERVER_KEY: ecs.Secret.fromSecretsManager(encryptionSecret), // is it ok to reuse this?
      },
      logging: ecs.LogDriver.awsLogs({
        streamPrefix: 'log',
      }),
      portMappings: [{ containerPort: 5002 }],
    });

    taskDefinition.addContainer('ExternalKnowledgeBaseAPI', {
      image: ecs.ContainerImage.fromAsset(join(__dirname, 'docker', 'external-knowledge-api'), {
        platform: Platform.LINUX_AMD64,
        buildArgs: {
          DIFY_VERSION: props.sandboxImageTag,
        },
      }),
      environment: {
        BEARER_TOKEN: 'dummy-key',
        BEDROCK_REGION: 'us-west-2',
      },
      logging: ecs.LogDriver.awsLogs({
        streamPrefix: 'log',
      }),
      portMappings: [{ containerPort: 8000 }],
    });
    storageBucket.grantReadWrite(taskDefinition.taskRole);

    // we can use IAM role once this issue will be closed
    // https://github.com/langgenius/dify/issues/3471
    taskDefinition.taskRole.addToPrincipalPolicy(
      new PolicyStatement({
        actions: [
          'bedrock:InvokeModel',
          'bedrock:InvokeModelWithResponseStream',
          'bedrock:Rerank',
          'bedrock:Retrieve',
          'bedrock:RetrieveAndGenerate',
        ],
        resources: ['*'],
      }),
    );

    // Service
    const service = new ecs.FargateService(this, 'FargateService', {
      cluster,
      taskDefinition,
      capacityProviderStrategies: [
        {
          capacityProvider: 'FARGATE',
          weight: 0,
        },
        {
          capacityProvider: 'FARGATE_SPOT',
          weight: 1,
        },
      ],
      enableExecuteCommand: true,
      minHealthyPercent: 100,
    });

    postgres.connections.allowDefaultPortFrom(service);
    redis.connections.allowDefaultPortFrom(service);

    const paths = ['/console/api', '/api', '/v1', '/files'];
    alb.addEcsService('Api', service, port, '/health', [...paths, ...paths.map((p) => `${p}/*`)]);
  }
}<|MERGE_RESOLUTION|>--- conflicted
+++ resolved
@@ -9,11 +9,7 @@
 import { Secret } from 'aws-cdk-lib/aws-secretsmanager';
 import { join } from 'path';
 import { IAlb } from '../alb';
-<<<<<<< HEAD
-import { Repository } from 'aws-cdk-lib/aws-ecr';
-=======
-import { IRepository } from 'aws-cdk-lib/aws-ecr';
->>>>>>> 994c00d8
+import { IRepository, Repository } from 'aws-cdk-lib/aws-ecr';
 
 export interface ApiServiceProps {
   cluster: ICluster;
