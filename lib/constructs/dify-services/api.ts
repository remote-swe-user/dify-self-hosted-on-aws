--- conflicted
+++ resolved
@@ -9,13 +9,9 @@
 import { Secret } from 'aws-cdk-lib/aws-secretsmanager';
 import { join } from 'path';
 import { IAlb } from '../alb';
-<<<<<<< HEAD
 import { IRepository, Repository } from 'aws-cdk-lib/aws-ecr';
-=======
-import { IRepository } from 'aws-cdk-lib/aws-ecr';
 import { getAdditionalEnvironmentVariables, getAdditionalSecretVariables } from './environment-variables';
 import { EnvironmentProps } from '../../environment-props';
->>>>>>> fb14d8c9
 
 export interface ApiServiceProps {
   cluster: ICluster;
@@ -116,18 +112,14 @@
         PGVECTOR_DATABASE: postgres.pgVectorDatabaseName,
 
         // The sandbox service endpoint.
-<<<<<<< HEAD
         CODE_EXECUTION_ENDPOINT: 'http://localhost:8194',
 
         PLUGIN_DAEMON_URL: 'http://localhost:5002',
 
         MARKETPLACE_API_URL: 'https://marketplace.dify.ai',
         MARKETPLACE_URL: 'https://marketplace.dify.ai',
-=======
-        CODE_EXECUTION_ENDPOINT: 'http://localhost:8194', // Fargate の task 内通信は localhost 宛,
-
+        
         ...getAdditionalEnvironmentVariables(this, 'api', props.additionalEnvironmentVariables),
->>>>>>> fb14d8c9
       },
       logging: ecs.LogDriver.awsLogs({
         streamPrefix: 'log',
@@ -148,12 +140,10 @@
         CELERY_BROKER_URL: ecs.Secret.fromSsmParameter(redis.brokerUrl),
         SECRET_KEY: ecs.Secret.fromSecretsManager(encryptionSecret),
         CODE_EXECUTION_API_KEY: ecs.Secret.fromSecretsManager(encryptionSecret), // is it ok to reuse this?
-<<<<<<< HEAD
         INNER_API_KEY_FOR_PLUGIN: ecs.Secret.fromSecretsManager(encryptionSecret), // is it ok to reuse this?
         PLUGIN_API_KEY: ecs.Secret.fromSecretsManager(encryptionSecret), // is it ok to reuse this?
-=======
+
         ...getAdditionalSecretVariables(this, 'api', props.additionalEnvironmentVariables),
->>>>>>> fb14d8c9
       },
       healthCheck: {
         command: ['CMD-SHELL', `curl -f http://localhost:${port}/health || exit 1`],
@@ -197,14 +187,12 @@
         VECTOR_STORE: 'pgvector',
         PGVECTOR_DATABASE: postgres.pgVectorDatabaseName,
 
-<<<<<<< HEAD
         PLUGIN_API_URL: 'http://localhost:5002',
 
         MARKETPLACE_API_URL: 'https://marketplace.dify.ai',
         MARKETPLACE_URL: 'https://marketplace.dify.ai',
-=======
+
         ...getAdditionalEnvironmentVariables(this, 'worker', props.additionalEnvironmentVariables),
->>>>>>> fb14d8c9
       },
       logging: ecs.LogDriver.awsLogs({
         streamPrefix: 'log',
@@ -221,12 +209,9 @@
         REDIS_PASSWORD: ecs.Secret.fromSecretsManager(redis.secret),
         CELERY_BROKER_URL: ecs.Secret.fromSsmParameter(redis.brokerUrl),
         SECRET_KEY: ecs.Secret.fromSecretsManager(encryptionSecret),
-<<<<<<< HEAD
         PLUGIN_API_KEY: ecs.Secret.fromSecretsManager(encryptionSecret),
-=======
 
         ...getAdditionalSecretVariables(this, 'worker', props.additionalEnvironmentVariables),
->>>>>>> fb14d8c9
       },
     });
 
@@ -256,26 +241,7 @@
                 .join(','),
             }
           : {}),
-<<<<<<< HEAD
-=======
-        PYTHON_LIB_PATH: [
-          // Originally from here:
-          // https://github.com/langgenius/dify-sandbox/blob/main/internal/static/config_default_amd64.go
-          '/usr/local/lib/python3.10',
-          '/usr/lib/python3.10',
-          '/usr/lib/python3',
-          // copy all the lib. **DO NOT** add a trailing slash!
-          '/usr/lib/x86_64-linux-gnu',
-          '/etc/ssl/certs/ca-certificates.crt',
-          '/etc/nsswitch.conf',
-          '/etc/hosts',
-          '/etc/resolv.conf',
-          '/run/systemd/resolve/stub-resolv.conf',
-          '/run/resolvconf/resolv.conf',
-        ].join(','),
-
         ...getAdditionalEnvironmentVariables(this, 'sandbox', props.additionalEnvironmentVariables),
->>>>>>> fb14d8c9
       },
       logging: ecs.LogDriver.awsLogs({
         streamPrefix: 'log',
