import { CpuArchitecture, FargateTaskDefinition, ICluster } from 'aws-cdk-lib/aws-ecs';
import { Construct } from 'constructs';
import { Duration, aws_ecs as ecs } from 'aws-cdk-lib';
import { IAlb } from '../alb';
import { IRepository } from 'aws-cdk-lib/aws-ecr';
import { EnvironmentProps } from '../../environment-props';
import { getAdditionalEnvironmentVariables, getAdditionalSecretVariables } from './environment-variables';

export interface WebServiceProps {
  cluster: ICluster;
  alb: IAlb;

  imageTag: string;

  /**
   * If true, enable debug outputs
   * @default false
   */
  debug?: boolean;
  customRepository?: IRepository;

  additionalEnvironmentVariables: EnvironmentProps['additionalEnvironmentVariables'];
}

export class WebService extends Construct {
  constructor(scope: Construct, id: string, props: WebServiceProps) {
    super(scope, id);

    const { cluster, alb, debug = false, customRepository } = props;
    const port = 3000;

    const taskDefinition = new FargateTaskDefinition(this, 'Task', {
      cpu: 256,
      memoryLimitMiB: 512,
      runtimePlatform: { cpuArchitecture: CpuArchitecture.X86_64 },
    });

    taskDefinition.addContainer('Main', {
      image: customRepository
        ? ecs.ContainerImage.fromEcrRepository(customRepository, `dify-web_${props.imageTag}`)
        : ecs.ContainerImage.fromRegistry(`langgenius/dify-web:${props.imageTag}`),
      environment: {
        // The log level for the application. Supported values are `DEBUG`, `INFO`, `WARNING`, `ERROR`, `CRITICAL`
        LOG_LEVEL: debug ? 'DEBUG' : 'ERROR',
        // enable DEBUG mode to output more logs
        DEBUG: debug ? 'true' : 'false',

        // The base URL of console application api server, refers to the Console base URL of WEB service if console domain is different from api or web app domain.
        // example: http://cloud.dify.ai
        CONSOLE_API_URL: alb.url,
        // The URL prefix for Web APP frontend, refers to the Web App base URL of WEB service if web app domain is different from console or api domain.
        // example: http://udify.app
        APP_API_URL: alb.url,

        // Setting host to 0.0.0.0 seems necessary for health check to pass.
        // https://nextjs.org/docs/pages/api-reference/next-config-js/output
        HOSTNAME: '0.0.0.0',
        PORT: port.toString(),

<<<<<<< HEAD
        MARKETPLACE_API_URL: 'https://marketplace.dify.ai',
        MARKETPLACE_URL: 'https://marketplace.dify.ai',
=======
        ...getAdditionalEnvironmentVariables(this, 'web', props.additionalEnvironmentVariables),
      },
      secrets: {
        ...getAdditionalSecretVariables(this, 'web', props.additionalEnvironmentVariables),
>>>>>>> fb14d8c9
      },
      logging: ecs.LogDriver.awsLogs({
        streamPrefix: 'log',
      }),
      portMappings: [{ containerPort: port }],
      healthCheck: {
        // use wget instead of curl due to alpine: https://stackoverflow.com/a/47722899/18550269
        command: ['CMD-SHELL', `wget --no-verbose --tries=1 --spider http://localhost:${port}/ || exit 1`],
        interval: Duration.seconds(15),
        startPeriod: Duration.seconds(30),
        timeout: Duration.seconds(5),
        retries: 3,
      },
    });

    const service = new ecs.FargateService(this, 'FargateService', {
      cluster,
      taskDefinition,
      capacityProviderStrategies: [
        {
          capacityProvider: 'FARGATE',
          weight: 0,
        },
        {
          capacityProvider: 'FARGATE_SPOT',
          weight: 1,
        },
      ],
      enableExecuteCommand: true,
      minHealthyPercent: 100,
    });

    alb.addEcsService('Web', service, port, '/', ['/*']);
  }
}<|MERGE_RESOLUTION|>--- conflicted
+++ resolved
@@ -57,15 +57,13 @@
         HOSTNAME: '0.0.0.0',
         PORT: port.toString(),
 
-<<<<<<< HEAD
         MARKETPLACE_API_URL: 'https://marketplace.dify.ai',
         MARKETPLACE_URL: 'https://marketplace.dify.ai',
-=======
+
         ...getAdditionalEnvironmentVariables(this, 'web', props.additionalEnvironmentVariables),
       },
       secrets: {
         ...getAdditionalSecretVariables(this, 'web', props.additionalEnvironmentVariables),
->>>>>>> fb14d8c9
       },
       logging: ecs.LogDriver.awsLogs({
         streamPrefix: 'log',
