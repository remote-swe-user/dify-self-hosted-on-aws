--- conflicted
+++ resolved
@@ -152,12 +152,8 @@
 | ECS (Fargate) | Dify-api/worker 1 task running 24/7 (1024CPU) | $10.7 |
 | Application Load Balancer | ALB-hour per month | $17.5 |
 | VPC | NAT Instances t4g.nano x1 | $3.0 |
-<<<<<<< HEAD
 | Secrets Manager | Secret x3 | $1.2 |
-| TOTAL | estimate per month | $55.0 |
-=======
-| TOTAL | estimate per month | $43.1 |
->>>>>>> ce7ab80a
+| TOTAL | estimate per month | $44.3 |
 
 Note that you have to pay LLM cost (e.g. Amazon Bedrock ) in addition to the above, which totally depends on your specific use case.
 
