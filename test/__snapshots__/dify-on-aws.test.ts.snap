--- conflicted
+++ resolved
@@ -650,14 +650,6 @@
       },
       "Type": "AWS::ElasticLoadBalancingV2::TargetGroup",
     },
-    "ApiServiceAccessKey5BE4E5FA": {
-      "Properties": {
-        "UserName": {
-          "Ref": "ApiServicePluginUser25B9A473",
-        },
-      },
-      "Type": "AWS::IAM::AccessKey",
-    },
     "ApiServiceEncryptionSecretF73F9ECD": {
       "DeletionPolicy": "Delete",
       "Properties": {
@@ -782,62 +774,6 @@
       },
       "Type": "AWS::EC2::SecurityGroupIngress",
     },
-    "ApiServicePluginUser25B9A473": {
-      "Type": "AWS::IAM::User",
-    },
-    "ApiServicePluginUserDefaultPolicy1BC8533B": {
-      "Properties": {
-        "PolicyDocument": {
-          "Statement": [
-            {
-              "Action": [
-                "s3:GetObject*",
-                "s3:GetBucket*",
-                "s3:List*",
-                "s3:DeleteObject*",
-                "s3:PutObject",
-                "s3:PutObjectLegalHold",
-                "s3:PutObjectRetention",
-                "s3:PutObjectTagging",
-                "s3:PutObjectVersionTagging",
-                "s3:Abort*",
-              ],
-              "Effect": "Allow",
-              "Resource": [
-                {
-                  "Fn::GetAtt": [
-                    "StorageBucket19DB2FF8",
-                    "Arn",
-                  ],
-                },
-                {
-                  "Fn::Join": [
-                    "",
-                    [
-                      {
-                        "Fn::GetAtt": [
-                          "StorageBucket19DB2FF8",
-                          "Arn",
-                        ],
-                      },
-                      "/*",
-                    ],
-                  ],
-                },
-              ],
-            },
-          ],
-          "Version": "2012-10-17",
-        },
-        "PolicyName": "ApiServicePluginUserDefaultPolicy1BC8533B",
-        "Users": [
-          {
-            "Ref": "ApiServicePluginUser25B9A473",
-          },
-        ],
-      },
-      "Type": "AWS::IAM::Policy",
-    },
     "ApiServiceTask878B1807": {
       "Properties": {
         "ContainerDefinitions": [
@@ -939,25 +875,12 @@
                 "Value": "http://localhost:8194",
               },
               {
-<<<<<<< HEAD
-                "Name": "PLUGIN_DAEMON_URL",
-                "Value": "http://localhost:5002",
-              },
-              {
-                "Name": "MARKETPLACE_API_URL",
-                "Value": "https://marketplace.dify.ai",
-              },
-              {
-                "Name": "MARKETPLACE_URL",
-                "Value": "https://marketplace.dify.ai",
-=======
                 "Name": "ALL",
                 "Value": "foo",
               },
               {
                 "Name": "API_AND_WEB_ONLY",
                 "Value": "foo",
->>>>>>> fb14d8c9
               },
             ],
             "Essential": true,
@@ -1139,17 +1062,6 @@
                 },
               },
               {
-<<<<<<< HEAD
-                "Name": "INNER_API_KEY_FOR_PLUGIN",
-                "ValueFrom": {
-                  "Ref": "ApiServiceEncryptionSecretF73F9ECD",
-                },
-              },
-              {
-                "Name": "PLUGIN_API_KEY",
-                "ValueFrom": {
-                  "Ref": "ApiServiceEncryptionSecretF73F9ECD",
-=======
                 "Name": "SECRET_ON_SM",
                 "ValueFrom": {
                   "Fn::Join": [
@@ -1177,7 +1089,6 @@
                       ":ssm:us-west-2:123456789012:parameter/foo",
                     ],
                   ],
->>>>>>> fb14d8c9
                 },
               },
             ],
@@ -1252,21 +1163,8 @@
                 "Value": "pgvector",
               },
               {
-<<<<<<< HEAD
-                "Name": "PLUGIN_API_URL",
-                "Value": "http://localhost:5002",
-              },
-              {
-                "Name": "MARKETPLACE_API_URL",
-                "Value": "https://marketplace.dify.ai",
-              },
-              {
-                "Name": "MARKETPLACE_URL",
-                "Value": "https://marketplace.dify.ai",
-=======
                 "Name": "ALL",
                 "Value": "foo",
->>>>>>> fb14d8c9
               },
             ],
             "Essential": true,
@@ -1426,11 +1324,6 @@
                 },
               },
               {
-<<<<<<< HEAD
-                "Name": "PLUGIN_API_KEY",
-                "ValueFrom": {
-                  "Ref": "ApiServiceEncryptionSecretF73F9ECD",
-=======
                 "Name": "SECRET_ON_SM",
                 "ValueFrom": {
                   "Fn::Join": [
@@ -1458,7 +1351,6 @@
                       ":ssm:us-west-2:123456789012:parameter/foo",
                     ],
                   ],
->>>>>>> fb14d8c9
                 },
               },
             ],
@@ -1501,8 +1393,6 @@
                 "Name": "ALLOWED_SYSCALLS",
                 "Value": "0,1,2,3,4,5,6,7,8,9,10,11,12,13,14,15,16,17,18,19,20,21,22,23,24,25,26,27,28,29,30,31,32,33,34,35,36,37,38,39,40,41,42,43,44,45,46,47,48,49,50,51,52,53,54,55,56,57,58,59,60,61,62,63,64,65,66,67,68,69,70,71,72,73,74,75,76,77,78,79,80,81,82,83,84,85,86,87,88,89,90,91,92,93,94,95,96,97,98,99,100,101,102,103,104,105,106,107,108,109,110,111,112,113,114,115,116,117,118,119,120,121,122,123,124,125,126,127,128,129,130,131,132,133,134,135,136,137,138,139,140,141,142,143,144,145,146,147,148,149,150,151,152,153,154,155,156,157,158,159,160,161,162,163,164,165,166,167,168,169,170,171,172,173,174,175,176,177,178,179,180,181,182,183,184,185,186,187,188,189,190,191,192,193,194,195,196,197,198,199,200,201,202,203,204,205,206,207,208,209,210,211,212,213,214,215,216,217,218,219,220,221,222,223,224,225,226,227,228,229,230,231,232,233,234,235,236,237,238,239,240,241,242,243,244,245,246,247,248,249,250,251,252,253,254,255,256,257,258,259,260,261,262,263,264,265,266,267,268,269,270,271,272,273,274,275,276,277,278,279,280,281,282,283,284,285,286,287,288,289,290,291,292,293,294,295,296,297,298,299,300,301,302,303,304,305,306,307,308,309,310,311,312,313,314,315,316,317,318,319,320,321,322,323,324,325,326,327,328,329,330,331,332,333,334,335,336,337,338,339,340,341,342,343,344,345,346,347,348,349,350,351,352,353,354,355,356,357,358,359,360,361,362,363,364,365,366,367,368,369,370,371,372,373,374,375,376,377,378,379,380,381,382,383,384,385,386,387,388,389,390,391,392,393,394,395,396,397,398,399,400,401,402,403,404,405,406,407,408,409,410,411,412,413,414,415,416,417,418,419,420,421,422,423,424,425,426,427,428,429,430,431,432,433,434,435,436,437,438,439,440,441,442,443,444,445,446,447,448,449,450,451,452,453,454,455,456",
               },
-<<<<<<< HEAD
-=======
               {
                 "Name": "PYTHON_LIB_PATH",
                 "Value": "/usr/local/lib/python3.10,/usr/lib/python3.10,/usr/lib/python3,/usr/lib/x86_64-linux-gnu,/etc/ssl/certs/ca-certificates.crt,/etc/nsswitch.conf,/etc/hosts,/etc/resolv.conf,/run/systemd/resolve/stub-resolv.conf,/run/resolvconf/resolv.conf",
@@ -1511,7 +1401,6 @@
                 "Name": "ALL",
                 "Value": "foo",
               },
->>>>>>> fb14d8c9
             ],
             "Essential": true,
             "Image": "langgenius/dify-sandbox:0.2.4",
@@ -1574,305 +1463,6 @@
                       ":ssm:us-west-2:123456789012:parameter/foo",
                     ],
                   ],
-                },
-              },
-            ],
-          },
-          {
-            "Environment": [
-              {
-                "Name": "GIN_MODE",
-                "Value": "release",
-              },
-              {
-                "Name": "REDIS_HOST",
-                "Value": {
-                  "Fn::GetAtt": [
-                    "RedisFF642DF2",
-                    "PrimaryEndPoint.Address",
-                  ],
-                },
-              },
-              {
-                "Name": "REDIS_PORT",
-                "Value": "6379",
-              },
-              {
-                "Name": "REDIS_USE_SSL",
-                "Value": "true",
-              },
-              {
-                "Name": "DB_DATABASE",
-                "Value": "dify_plugin",
-              },
-              {
-                "Name": "DB_SSL_MODE",
-                "Value": "disable",
-              },
-              {
-                "Name": "SERVER_PORT",
-                "Value": "5002",
-              },
-              {
-                "Name": "AWS_REGION",
-                "Value": "us-west-2",
-              },
-              {
-                "Name": "PLUGIN_STORAGE_TYPE",
-                "Value": "aws_s3",
-              },
-              {
-                "Name": "PLUGIN_STORAGE_OSS_BUCKET",
-                "Value": {
-                  "Ref": "StorageBucket19DB2FF8",
-                },
-              },
-              {
-                "Name": "PLUGIN_INSTALLED_PATH",
-                "Value": "plugins",
-              },
-              {
-                "Name": "PLUGIN_MAX_EXECUTION_TIMEOUT",
-                "Value": "600",
-              },
-              {
-                "Name": "MAX_PLUGIN_PACKAGE_SIZE",
-                "Value": "52428800",
-              },
-              {
-                "Name": "MAX_BUNDLE_PACKAGE_SIZE",
-                "Value": "52428800",
-              },
-              {
-                "Name": "PLUGIN_REMOTE_INSTALLING_ENABLED",
-                "Value": "false",
-              },
-              {
-                "Name": "ROUTINE_POOL_SIZE",
-                "Value": "10000",
-              },
-              {
-                "Name": "LIFETIME_COLLECTION_HEARTBEAT_INTERVAL",
-                "Value": "5",
-              },
-              {
-                "Name": "LIFETIME_COLLECTION_GC_INTERVAL",
-                "Value": "60",
-              },
-              {
-                "Name": "LIFETIME_STATE_GC_INTERVAL",
-                "Value": "300",
-              },
-              {
-                "Name": "DIFY_INVOCATION_CONNECTION_IDLE_TIMEOUT",
-                "Value": "120",
-              },
-              {
-                "Name": "PYTHON_ENV_INIT_TIMEOUT",
-                "Value": "120",
-              },
-              {
-                "Name": "DIFY_INNER_API_URL",
-                "Value": "http://localhost:5001",
-              },
-              {
-                "Name": "PLUGIN_WORKING_PATH",
-                "Value": "/app/storage/cwd",
-              },
-              {
-                "Name": "FORCE_VERIFYING_SIGNATURE",
-                "Value": "true",
-              },
-            ],
-            "Essential": true,
-            "Image": {
-              "Fn::Join": [
-                "",
-                [
-                  "123456789012.dkr.ecr.us-west-2.",
-                  {
-                    "Ref": "AWS::URLSuffix",
-                  },
-                  "/misc:dp2",
-                ],
-              ],
-            },
-            "LogConfiguration": {
-              "LogDriver": "awslogs",
-              "Options": {
-                "awslogs-group": {
-                  "Ref": "ApiServiceTaskPluginDaemonLogGroupB382B492",
-                },
-                "awslogs-region": "us-west-2",
-                "awslogs-stream-prefix": "log",
-              },
-            },
-            "Name": "PluginDaemon",
-            "PortMappings": [
-              {
-                "ContainerPort": 5002,
-                "Protocol": "tcp",
-              },
-            ],
-            "Secrets": [
-              {
-                "Name": "DB_USERNAME",
-                "ValueFrom": {
-                  "Fn::Join": [
-                    "",
-                    [
-                      {
-                        "Ref": "PostgresClusterSecretAttachment8DDCF2A8",
-                      },
-                      ":username::",
-                    ],
-                  ],
-                },
-              },
-              {
-                "Name": "DB_HOST",
-                "ValueFrom": {
-                  "Fn::Join": [
-                    "",
-                    [
-                      {
-                        "Ref": "PostgresClusterSecretAttachment8DDCF2A8",
-                      },
-                      ":host::",
-                    ],
-                  ],
-                },
-              },
-              {
-                "Name": "DB_PORT",
-                "ValueFrom": {
-                  "Fn::Join": [
-                    "",
-                    [
-                      {
-                        "Ref": "PostgresClusterSecretAttachment8DDCF2A8",
-                      },
-                      ":port::",
-                    ],
-                  ],
-                },
-              },
-              {
-                "Name": "DB_PASSWORD",
-                "ValueFrom": {
-                  "Fn::Join": [
-                    "",
-                    [
-                      {
-                        "Ref": "PostgresClusterSecretAttachment8DDCF2A8",
-                      },
-                      ":password::",
-                    ],
-                  ],
-                },
-              },
-              {
-                "Name": "PGVECTOR_USER",
-                "ValueFrom": {
-                  "Fn::Join": [
-                    "",
-                    [
-                      {
-                        "Ref": "PostgresClusterSecretAttachment8DDCF2A8",
-                      },
-                      ":username::",
-                    ],
-                  ],
-                },
-              },
-              {
-                "Name": "PGVECTOR_HOST",
-                "ValueFrom": {
-                  "Fn::Join": [
-                    "",
-                    [
-                      {
-                        "Ref": "PostgresClusterSecretAttachment8DDCF2A8",
-                      },
-                      ":host::",
-                    ],
-                  ],
-                },
-              },
-              {
-                "Name": "PGVECTOR_PORT",
-                "ValueFrom": {
-                  "Fn::Join": [
-                    "",
-                    [
-                      {
-                        "Ref": "PostgresClusterSecretAttachment8DDCF2A8",
-                      },
-                      ":port::",
-                    ],
-                  ],
-                },
-              },
-              {
-                "Name": "PGVECTOR_PASSWORD",
-                "ValueFrom": {
-                  "Fn::Join": [
-                    "",
-                    [
-                      {
-                        "Ref": "PostgresClusterSecretAttachment8DDCF2A8",
-                      },
-                      ":password::",
-                    ],
-                  ],
-                },
-              },
-              {
-                "Name": "REDIS_PASSWORD",
-                "ValueFrom": {
-                  "Ref": "RedisAuthToken9E34F6A5",
-                },
-              },
-              {
-                "Name": "CELERY_BROKER_URL",
-                "ValueFrom": {
-                  "Fn::Join": [
-                    "",
-                    [
-                      "arn:",
-                      {
-                        "Ref": "AWS::Partition",
-                      },
-                      ":ssm:us-west-2:123456789012:parameter/",
-                      {
-                        "Ref": "RedisBrokerUrlA8582E06",
-                      },
-                    ],
-                  ],
-                },
-              },
-              {
-                "Name": "SECRET_KEY",
-                "ValueFrom": {
-                  "Ref": "ApiServiceEncryptionSecretF73F9ECD",
-                },
-              },
-              {
-                "Name": "CODE_EXECUTION_API_KEY",
-                "ValueFrom": {
-                  "Ref": "ApiServiceEncryptionSecretF73F9ECD",
-                },
-              },
-              {
-                "Name": "DIFY_INNER_API_KEY",
-                "ValueFrom": {
-                  "Ref": "ApiServiceEncryptionSecretF73F9ECD",
-                },
-              },
-              {
-                "Name": "SERVER_KEY",
-                "ValueFrom": {
-                  "Ref": "ApiServiceEncryptionSecretF73F9ECD",
                 },
               },
             ],
@@ -2105,39 +1695,6 @@
             },
             {
               "Action": [
-                "ecr:BatchCheckLayerAvailability",
-                "ecr:GetDownloadUrlForLayer",
-                "ecr:BatchGetImage",
-              ],
-              "Effect": "Allow",
-              "Resource": {
-                "Fn::Join": [
-                  "",
-                  [
-                    "arn:",
-                    {
-                      "Ref": "AWS::Partition",
-                    },
-                    ":ecr:us-west-2:123456789012:repository/misc",
-                  ],
-                ],
-              },
-            },
-            {
-              "Action": [
-                "logs:CreateLogStream",
-                "logs:PutLogEvents",
-              ],
-              "Effect": "Allow",
-              "Resource": {
-                "Fn::GetAtt": [
-                  "ApiServiceTaskPluginDaemonLogGroupB382B492",
-                  "Arn",
-                ],
-              },
-            },
-            {
-              "Action": [
                 "logs:CreateLogStream",
                 "logs:PutLogEvents",
               ],
@@ -2184,11 +1741,6 @@
       "UpdateReplacePolicy": "Retain",
     },
     "ApiServiceTaskMainLogGroup4A8BF33F": {
-      "DeletionPolicy": "Retain",
-      "Type": "AWS::Logs::LogGroup",
-      "UpdateReplacePolicy": "Retain",
-    },
-    "ApiServiceTaskPluginDaemonLogGroupB382B492": {
       "DeletionPolicy": "Retain",
       "Type": "AWS::Logs::LogGroup",
       "UpdateReplacePolicy": "Retain",
@@ -3691,21 +3243,12 @@
                 "Value": "3000",
               },
               {
-<<<<<<< HEAD
-                "Name": "MARKETPLACE_API_URL",
-                "Value": "https://marketplace.dify.ai",
-              },
-              {
-                "Name": "MARKETPLACE_URL",
-                "Value": "https://marketplace.dify.ai",
-=======
                 "Name": "ALL",
                 "Value": "foo",
               },
               {
                 "Name": "API_AND_WEB_ONLY",
                 "Value": "foo",
->>>>>>> fb14d8c9
               },
             ],
             "Essential": true,
